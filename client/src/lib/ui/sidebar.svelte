--- conflicted
+++ resolved
@@ -1,12 +1,6 @@
 <script lang="ts">
-<<<<<<< HEAD
-    import { playerLands } from '$lib/api/mock-land'; 
-    import { moveCameraTo } from '$lib/stores/camera';
-=======
     import YourLands from './sidebar/yourlands.svelte';
     import YourBids from './sidebar/yourbids.svelte';
-    
->>>>>>> 249909ee
     let open = $state(false);
     let activeTab = $state('lands'); // 'lands' or 'bids'
 </script>
